"""Module to perform force bias Monte Carlo simulations."""

from __future__ import annotations

import math
<<<<<<< HEAD
from typing import TYPE_CHECKING, ClassVar, Final, Literal
=======
from typing import TYPE_CHECKING, ClassVar, Final
>>>>>>> 269849dc
from warnings import warn

import numpy as np
from ase.units import kB
from numpy.random import PCG64
from numpy.random import Generator as RNG

from quansino.mc.core import Driver
from quansino.utils.atoms import has_constraint

if TYPE_CHECKING:
    from typing import Any

    from ase.atoms import Atoms
    from numpy.typing import NDArray

    from quansino.type_hints import Displacements, Forces, ShapedMasses


class ForceBias(Driver):
    """
    Force Bias Monte Carlo class to perform simulations as described in
    https://doi.org/10.1063/1.4902136.

    Parameters
    ----------
    atoms : Atoms
        The atomic system being simulated.
    delta : float
        Delta parameter in Ångstrom which influence how much the atoms are moved.
    temperature : float, optional
        The temperature of the simulation in Kelvin, by default 298.15 K.
    seed : int | None, optional
        Seed for the random number generator, by default None. If None, a random seed is generated.
    **driver_kwargs : Any
        Additional keyword arguments to pass to the parent classes. See [`MonteCarlo`][quansino.mc.core.MonteCarlo] and [`Driver`][quansino.mc.driver.Driver] for more information.

    Attributes
    ----------
    gamma_max_value: float
        Maximum value for the gamma parameter, used to avoid overflow errors.
    delta: float
        Delta parameter in Ångstrom which influence how much the atoms are moved.
    temperature: float
        The temperature of the simulation in Kelvin.
    masses_scaling_power: NDArray
        Power to which the mass ratio is raised to scale the displacement.
    mass_scaling: NDArray
        Scaling factors for the atomic displacements based on masses.
    shaped_masses: NDArray
        Masses of the atoms shaped for vectorized calculations.
    """

    gamma_max_value = 709.782712

    def __init__(
        self,
        atoms: Atoms,
        delta: float,
        temperature: float = 298.15,
        seed: int | None = None,
        **driver_kwargs: Any,
    ) -> None:
        """Initialize the Force Bias Monte Carlo object."""
        self.delta = delta
        self.temperature = temperature

        self.__seed: Final = seed or PCG64().random_raw()
        self._rng = RNG(PCG64(self.__seed))

        super().__init__(atoms, **driver_kwargs)

        self.update_masses(atoms.get_masses())
        self.masses_scaling_power = 0.25

        if not has_constraint(self.atoms, "FixCom"):
            warn(
                "No `FixCom` constraint found, `ForceBias` simulations can lead to sustained drift of the center of mass.",
                UserWarning,
                2,
            )

        self.gamma = 0.0

        if self.default_logger:
            self.default_logger.add_mc_fields(self)
            self.default_logger.add_field(
                "Gamma/GammaMax",
                lambda: np.max(np.abs(self.gamma / self.gamma_max_value)),
                str_format="{:>16.2f}",
            )

    def calculate_gamma(self, forces: Forces) -> None:
        """
        Calculate the gamma parameter for the Monte Carlo step, along with the denominator for the trial probability.

        Parameters
        ----------
        forces : Forces
            The forces acting on the atoms.
        """
        self.gamma = np.clip(
            (forces * self.delta) / (2 * self.temperature * kB),
            -self.gamma_max_value,
            self.gamma_max_value,
        )

        self.denominator = np.exp(self.gamma) - np.exp(-self.gamma)

    def to_dict(self) -> dict[str, Any]:
        """
        Convert the ForceBias object to a dictionary.

        Returns
        -------
        dict[str, Any]
            A dictionary containing the state of the ForceBias object, including the random number generator state,
        """
        dictionary = super().to_dict()
        dictionary["rng_state"] = self._rng.bit_generator.state

        dictionary.setdefault("kwargs", {})
        dictionary["kwargs"] = {
            "seed": self.__seed,
            "temperature": self.temperature,
            "delta": self.delta,
        }

        dictionary.setdefault("attributes", {})
        dictionary["attributes"]["masses_scaling_power"] = self.masses_scaling_power

        return dictionary

    @property
    def masses_scaling_power(self) -> ShapedMasses | float:
        """
        Get the power to which the mass ratio is raised to scale the displacement.

        Returns
        -------
        ShapedMasses | float
            The power value(s) for each atom and direction.
        """
        return self._masses_scaling_power

    @masses_scaling_power.setter
    def masses_scaling_power(
        self, value: dict[str, float] | ShapedMasses | float
    ) -> None:
        """
        Set the power to which the mass ratio is raised to scale the displacement.

        Parameters
        ----------
        value : dict[str, float] | ShapedMasses | float
            The power value(s). If a dict, keys are element symbols and values are the powers. If ShapedMasses, it must have shape (len(atoms), 3). If a float, the same value is used for all atoms.

        Raises
        ------
        ValueError
            If the value has an invalid type or if an NDArray with incorrect shape is provided.
        """
        size = (len(self.atoms), 3)

        if isinstance(value, dict):
            self._masses_scaling_power = np.full(size, 0.25)

            for el in np.unique(self.atoms.symbols):
                indices = self.atoms.symbols == el
                self._masses_scaling_power[indices, :] = value.get(el, 0.25)

        elif isinstance(value, float | np.floating):
            self._masses_scaling_power = value
        elif isinstance(value, np.ndarray):
            if value.shape != size:
                raise ValueError(
                    f"Invalid shape for masses_scaling_power. Expected {size}, got {value.shape}."
                )

            self._masses_scaling_power = value
        else:
            raise ValueError("Invalid value type for masses_scaling_power.")

    def update_masses(self, masses: ShapedMasses | None = None) -> None:
        """
        Update the masses used for displacement scaling.

        Parameters
        ----------
        masses : ShapedMasses | Masses | None, optional
            The masses to use, by default None. If None, uses the masses from the atoms object.
        """
        if masses is None:
            masses = self.atoms.get_masses()

        if masses.ndim == 1:
            masses = np.broadcast_to(masses[:, np.newaxis], (len(self.atoms), 3))

        self.shaped_masses = masses

    def step(self) -> Forces:
        """
        Perform one Force Bias Monte Carlo step.

        Returns
        -------
        Forces
            The forces acting on the atoms after the Monte Carlo step.
        """
        forces = self.atoms.get_forces()
        positions = self.atoms.get_positions()

        self.current_size = (len(self.atoms), 3)

        self.calculate_gamma(forces)

        self.zeta = self.get_zeta()

        probability_random = self._rng.random(self.current_size)
        converged = self.calculate_trial_probability() > probability_random

        while not np.all(converged):
            self.current_size = probability_random[~converged].shape
            self.zeta[~converged] = self.get_zeta()

            probability_random[~converged] = self._rng.random(self.current_size)

            converged = self.calculate_trial_probability() > probability_random

        displacement = (
            self.zeta
            * self.delta
            * np.power(
                np.min(self.shaped_masses) / self.shaped_masses,
                self.masses_scaling_power,
            )
        )

        self.atoms.set_momenta(self.shaped_masses * displacement)
        corrected_displacement = self.atoms.get_momenta() / self.shaped_masses

        self.atoms.set_positions(positions + corrected_displacement)

        return forces

    def get_zeta(self) -> Displacements:
        """
        Get the zeta parameter for the current step.

        Returns
        -------
        Displacement
            The zeta parameter with values uniformly distributed between -1 and 1.
        """
        return self._rng.uniform(-1, 1, self.current_size)

    def calculate_trial_probability(self) -> NDArray[np.floating]:
        """
        Calculate the trial probability for the Monte Carlo step based on the force bias.

        Returns
        -------
        NDArray[np.floating]
            The trial probability for each atom and direction.
        """
        sign_zeta = np.sign(self.zeta)

        probability_trial = np.exp(sign_zeta * self.gamma) - np.exp(
            self.gamma * (2 * self.zeta - sign_zeta)
        )
        probability_trial *= sign_zeta

        return np.divide(
            probability_trial,
            self.denominator,
            out=np.ones_like(probability_trial),
            where=self.denominator != 0,
        )


class AdaptiveForceBias(ForceBias):
    """
    Adaptive Force Bias Monte Carlo class to perform simulations with adaptive delta parameter. The delta parameter is adjusted based on the variation coefficient of the forces or energies which is calculated based on the variance of the forces or energies. The current class assume that the forces or energies are calculated by a committee of MACECalculator.

    ```python
    model_paths = ["path/to/model_0", "path/to/model_1", "path/to/model_2"]
    mace_calcs = MACECalculator(model_paths=model_paths)
    ```

    The variation of the `delta` parameter allow the simulation to explore the phase space more efficiently based on the variance of the forces or energies. The `delta` parameter is adjusted based on the following formula:

    Parameters
    ----------
    atoms: Atoms
        The atomic system being simulated.
    min_delta: float
        Minimum delta parameter in Angstrom.
    max_delta: float
        Maximum delta parameter in Angstrom.
    temperature: float
        The temperature of the simulation in Kelvin. Default: 298.15.
    scheme: str
        Scheme to use for variation coefficient calculation. Default: "forces".
    reference_variance: float
        Reference variance for the variation coefficient. Default: 0.1.
    update_function: str
        Update function to use for delta parameter adjustment. Default: "tanh".
    **mc_kwargs
        Additional keyword arguments to pass to the ForceBias superclass.
    """

    energies_variance_keyword: ClassVar[str] = "energies"
    forces_variance_keyword: ClassVar[str] = "forces_comm"

    def __init__(
        self,
        atoms: Atoms,
        min_delta: float,
        max_delta: float,
        temperature: float = 298.15,
<<<<<<< HEAD
        scheme: Literal["forces", "energy"] = "forces",
=======
        scheme: str = "forces",
>>>>>>> 269849dc
        reference_variance: float = 0.1,
        update_function: str = "tanh",
        **mc_kwargs,
    ):
        self.reference_variance = reference_variance

        self.min_delta = min_delta
        self.max_delta = max_delta

        self.schemes = {
            "forces": self.get_forces_variation_coef,
            "energy": self.get_energy_variation_coef,
        }
        self.scheme = scheme

        self.update_functions = {"tanh": self.tanh_update, "exp": self.exp_update}
        self.update_function = update_function

<<<<<<< HEAD
        self.variation_coef: NDArray[np.floating] | float = 0.0

=======
>>>>>>> 269849dc
        super().__init__(
            atoms, (self.min_delta + self.max_delta) / 2, temperature, **mc_kwargs
        )

        if self.default_logger:
            if self.scheme == "forces":
                self.default_logger.add_field(
                    "MeanDelta", lambda: np.mean(self.delta), str_format="{:>16.2f}"
                )
                self.default_logger.add_field(
                    "MinDelta", lambda: np.min(self.delta), str_format="{:>16.2f}"
                )
                self.default_logger.add_field(
                    "MaxDelta", lambda: np.max(self.delta), str_format="{:>16.2f}"
                )
                self.default_logger.add_field(
                    "MeanForcesVar",
                    lambda: np.mean(self.variation_coef),
                    str_format="{:>16.6f}",
                )
            elif self.scheme == "energy":
                self.default_logger.add_field(
                    "Delta", lambda: self.delta, str_format="{:>16.2f}"
                )
                self.default_logger.add_field(
                    "EnergyVar", lambda: self.variation_coef, str_format="{:>16.6f}"
                )

    def update_delta(self) -> None:
        """
<<<<<<< HEAD
        Update the delta parameter based on the current variation coefficient. This method is called automatically during the step process.
=======
        Update the delta parameter based on the current variation coefficient.
        This method is called automatically during the step process.
>>>>>>> 269849dc
        """
        self.variation_coef = self.schemes[self.scheme](self.atoms)

        self.delta = self.min_delta + (
            self.max_delta - self.min_delta
        ) * self.update_functions[self.update_function](self.variation_coef)

    def get_forces_variation_coef(self, atoms: Atoms) -> NDArray:
        """
        Calculate the variation coefficient based on committee forces.

        Parameters
        ----------
        atoms: Atoms
            The atomic system being simulated.

        Returns
        -------
        NDArray
            The variation coefficient for the forces.
        """
        try:
            forces_committee = atoms.calc.results[self.forces_variance_keyword]  # type: ignore[try-attr]
            return np.std(forces_committee, axis=0) / np.mean(
                np.abs(forces_committee), axis=0
            )
        except (KeyError, AttributeError):
            warn(
                "No committee forces available, using default reference variance.",
                stacklevel=2,
            )
            return np.full((len(atoms), 3), self.reference_variance)

    def get_energy_variation_coef(self, atoms: Atoms) -> float:
        """
        Calculate the variation coefficient based on committee energies.

        Parameters
        ----------
        atoms: Atoms
            The atomic system being simulated.

        Returns
        -------
        float
            The variation coefficient for the energies.
        """
        try:
            energies_committee = atoms.calc.results[self.energies_variance_keyword]  # type: ignore[try-attr]
<<<<<<< HEAD
            return np.std(energies_committee, axis=0) / len(atoms)
=======
            return np.std(energies_committee, axis=0) / len(self.atoms)
>>>>>>> 269849dc
        except (KeyError, AttributeError):
            warn(
                "No committee energies available, using default reference variance.",
                stacklevel=2,
            )
            return self.reference_variance

    def tanh_update(
        self, variation_coefficient: float | NDArray
    ) -> float | NDArray[np.floating]:
        """
        Update function using the hyperbolic tangent (tanh) function.

        Parameters
        ----------
        variation_coefficient: float | NDArray
            The variation coefficient.

        Returns
        -------
        float | NDArray[np.floating]
            The updated value based on the tanh function.
        """
        return 1 - np.tanh(
            variation_coefficient / self.reference_variance * math.atanh(0.5)
        )

    def exp_update(self, variation_coefficient: float) -> float | NDArray[np.floating]:
        """
        Update function using the exponential function.

        Parameters
        ----------
        variation_coefficient: float
            The variation coefficient.

        Returns
        -------
        float | NDArray[np.floating]
            The updated value based on the exponential function.
        """
        return np.exp(-variation_coefficient / self.reference_variance * math.log(2))

    def step(self) -> Forces:
        """
        Perform one Adaptive Force Bias Monte Carlo step.

        Returns
        -------
        Forces
            The forces acting on the atoms after the Monte Carlo step.
        """
        self.update_delta()
        return super().step()<|MERGE_RESOLUTION|>--- conflicted
+++ resolved
@@ -3,11 +3,7 @@
 from __future__ import annotations
 
 import math
-<<<<<<< HEAD
 from typing import TYPE_CHECKING, ClassVar, Final, Literal
-=======
-from typing import TYPE_CHECKING, ClassVar, Final
->>>>>>> 269849dc
 from warnings import warn
 
 import numpy as np
@@ -328,11 +324,7 @@
         min_delta: float,
         max_delta: float,
         temperature: float = 298.15,
-<<<<<<< HEAD
         scheme: Literal["forces", "energy"] = "forces",
-=======
-        scheme: str = "forces",
->>>>>>> 269849dc
         reference_variance: float = 0.1,
         update_function: str = "tanh",
         **mc_kwargs,
@@ -351,11 +343,8 @@
         self.update_functions = {"tanh": self.tanh_update, "exp": self.exp_update}
         self.update_function = update_function
 
-<<<<<<< HEAD
         self.variation_coef: NDArray[np.floating] | float = 0.0
 
-=======
->>>>>>> 269849dc
         super().__init__(
             atoms, (self.min_delta + self.max_delta) / 2, temperature, **mc_kwargs
         )
@@ -386,12 +375,7 @@
 
     def update_delta(self) -> None:
         """
-<<<<<<< HEAD
         Update the delta parameter based on the current variation coefficient. This method is called automatically during the step process.
-=======
-        Update the delta parameter based on the current variation coefficient.
-        This method is called automatically during the step process.
->>>>>>> 269849dc
         """
         self.variation_coef = self.schemes[self.scheme](self.atoms)
 
@@ -441,16 +425,14 @@
         """
         try:
             energies_committee = atoms.calc.results[self.energies_variance_keyword]  # type: ignore[try-attr]
-<<<<<<< HEAD
+
             return np.std(energies_committee, axis=0) / len(atoms)
-=======
-            return np.std(energies_committee, axis=0) / len(self.atoms)
->>>>>>> 269849dc
         except (KeyError, AttributeError):
             warn(
                 "No committee energies available, using default reference variance.",
                 stacklevel=2,
             )
+
             return self.reference_variance
 
     def tanh_update(
